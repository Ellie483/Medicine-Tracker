--- conflicted
+++ resolved
@@ -17,109 +17,6 @@
     {% block head %}{% endblock %}
 </head>
 <body>
-<<<<<<< HEAD
-    <nav class="navbar navbar-expand-lg navbar-dark navbar-custom">
-        <div class="container-fluid">
-            <a class="navbar-brand" href="/">
-                <i class="fas fa-pills me-2"></i> Medicine Tracker
-            </a>
-            
-            {% if current_user %}
-            <button class="navbar-toggler" type="button" data-bs-toggle="collapse" data-bs-target="#navbarNav">
-                <span class="navbar-toggler-icon"></span>
-            </button>
-
-            <div class="collapse navbar-collapse" id="navbarNav">
-                {% if current_user.role == 'admin' %}
-                <!-- Admin links evenly spaced -->
-                <div class="d-flex flex-grow-1 justify-content-around me-auto">
-                    <a class="nav-link text-center text-white" href="/admin/dashboard">
-                        <i class="fas fa-home me-1"></i>Dashboard
-                    </a>
-                    <a class="nav-link text-center text-white" href="/admin/customers">
-                        <i class="fas fa-users me-1"></i>Customers
-                    </a>
-                    <a class="nav-link text-center text-white" href="/admin/pharmacies">
-                        <i class="fas fa-store me-1"></i>Pharmacies
-                    </a>
-                </div>
-                {% else %}
-                <!-- Buyer/Seller links evenly spaced -->
-                <ul class="navbar-nav me-auto w-100 d-flex justify-content-around">
-                    {% if current_user.role == 'buyer' %}
-                    <li class="nav-item">
-                        <a class="nav-link text-center" href="/buyer/home">
-                            <i class="fas fa-home me-1"></i>Home
-                        </a>
-                    </li>
-                    <li class="nav-item">
-                        <a class="nav-link text-center" href="/buyer/medicines">
-                            <i class="fas fa-pills me-1"></i>Browse Medicines
-                        </a>
-                    </li>
-                    <li class="nav-item">
-                        <a class="nav-link text-center" href="/buyer/orders">
-                            <i class="fas fa-shopping-cart me-1"></i>My Orders
-                        </a>
-                    </li>
-                    <li class="nav-item">
-                        <a class="nav-link text-center" href="/buyer/pharmacies">
-                            <i class="fas fa-store me-1"></i>Pharmacies
-                        </a>
-                    </li>
-                    {% elif current_user.role == 'seller' %}
-                    <li class="nav-item">
-                        <a class="nav-link text-center" href="/seller/home">
-                            <i class="fas fa-home me-1"></i>Home
-                        </a>
-                    </li>
-                    <li class="nav-item">
-                        <a class="nav-link text-center" href="/seller/inventory">
-                            <i class="fas fa-boxes me-1"></i>Inventory
-                        </a>
-                    </li>
-                    <li class="nav-item">
-                        <a class="nav-link text-center" href="/seller/orders">
-                            <i class="fas fa-clipboard-list me-1"></i>Orders
-                        </a>
-                    </li>
-                    {% endif %}
-                </ul>
-                {% endif %}
-
-                <!-- User Dropdown -->
-                <ul class="navbar-nav">
-                    <li class="nav-item dropdown">
-                        <a class="nav-link dropdown-toggle" href="#" id="navbarDropdown" role="button" data-bs-toggle="dropdown">
-                            <i class="fas fa-user me-1"></i>{{ current_user.username }}
-                            <span class="badge bg-secondary ms-1">{{ current_user.role.title() }}</span>
-                        </a>
-                        <ul class="dropdown-menu">
-                            {% if current_user.role == 'buyer' %}
-                            <li>
-                                <a class="dropdown-item" href="/buyer/profile-edit">
-                                    <i class="fas fa-user-edit me-2"></i>Profile
-                                </a>
-                            </li>
-                            {% elif current_user.role == 'seller' %}
-                            <li>
-                                <a class="dropdown-item" href="/seller/profile-edit">
-                                    <i class="fas fa-store-alt me-2"></i>Pharmacy Info
-                                </a>
-                            </li>
-                            {% endif %}
-                            <li><hr class="dropdown-divider"></li>
-                            <li>
-                                <a class="dropdown-item" href="/logout">
-                                    <i class="fas fa-sign-out-alt me-2"></i>Logout
-                                </a>
-                            </li>
-                        </ul>
-                    </li>
-                </ul>
-            </div>
-            {% endif %}
-=======
     <!-- NAV -->
     <nav class="navbar navbar-expand-lg sticky-top app-navbar">
         <div class="container-fluid">
@@ -203,7 +100,6 @@
 
           </div>
           {% endif %}
->>>>>>> d96a65a1
         </div>
       </nav>
       
