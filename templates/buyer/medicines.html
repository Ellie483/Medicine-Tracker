--- conflicted
+++ resolved
@@ -6,7 +6,6 @@
 
 <div class="container-fluid">
     <!-- Header -->
-<<<<<<< HEAD
     <div class="row mb-4">
         <div class="col-12">
             <div class="d-flex justify-content-between align-items-center">
@@ -28,21 +27,7 @@
                 </div>
             </div>
         </div>
-=======
-<div class="row mb-4">
-  <div class="col-12">
-    <div class="d-flex justify-content-between align-items-center">
-      <div>
-        <h2 class="mb-1"><i class="fas fa-pills me-2 text-primary"></i>Browse Medicines</h2>
-        <p class="text-muted mb-0">Find and order medicines from nearby pharmacies</p>
-      </div>
-      <div>
-        <span class="badge bg-info fs-6">{{ available_count }} Available</span>
-      </div>
->>>>>>> 249e6155
     </div>
-  </div>
-</div>
 
 <div class="row" id="medicinesContainer">
   {% for medicine in medicines %}
@@ -176,38 +161,8 @@
       console.error(err);
       showCenterNotice('Network error while adding to cart.');
     }
-<<<<<<< HEAD
-
-    
-
-
-// Medicine search/filter functionality (triggered by button click)
-document.getElementById('searchButton').addEventListener('click', function() {
-    const query = document.getElementById('medicineSearch').value.trim().toLowerCase();
-    let found = false;
-    document.querySelectorAll('.medicine-card').forEach(card => {
-        const name = card.getAttribute('data-name');
-        const pharmacy = card.getAttribute('data-pharmacy').toLowerCase();
-        const description = card.getAttribute('data-description');
-        if (
-            name.includes(query) ||
-            pharmacy.includes(query) ||
-            description.includes(query)
-        ) {
-            card.style.display = '';
-            found = true;
-        } else {
-            card.style.display = 'none';
-        }
-    });
-    document.getElementById('noResults').style.display = found ? 'none' : '';
-});
-
-    </script>
-=======
   }
   </script>
   
->>>>>>> 249e6155
 
 {% endblock %}
