from fastapi import APIRouter, Request, Depends, Form
from fastapi.responses import HTMLResponse, RedirectResponse
from datetime import datetime
from database import get_database
from auth import require_role
from bson import ObjectId
from utils import format_currency, is_medicine_expired
from fastapi.templating import Jinja2Templates
from fastapi.responses import JSONResponse
from pydantic import BaseModel
router = APIRouter()

# Initialize templates
templates = Jinja2Templates(directory="templates")

@router.get("/buyer/home", response_class=HTMLResponse)
def buyer_home(request: Request, current_user: dict = Depends(require_role("buyer"))):
    print(f"📦 Current User Data: {current_user}")  # Log current user data

    db = get_database()

    # Fetch buyer profile from the buyer_profiles collection
    buyer_profile = db.buyer_profiles.find_one({"user_id": current_user["id"]})

    # Check if profile exists
    if not buyer_profile:
        print(f"❌ No profile found for user {current_user['username']}. Redirecting to profile creation.")
        return RedirectResponse(url="/buyer/profile-edit", status_code=302)

    print(f"✅ Profile found for user {current_user['username']}")

    # Only pass available data to template
    return templates.TemplateResponse("buyer/home.html", {
        "request": request,
        "current_user": current_user,
        "buyer_profile": buyer_profile  # Pass profile data directly
    })


from datetime import datetime

@router.get("/buyer/medicines", response_class=HTMLResponse)
async def buyer_medicines(request: Request, current_user: dict = Depends(require_role("buyer"))):
    db = get_database()

    # availability: stock - reserved > 0
    cur = db.Medicine.find({
        "$expr": {"$gt": [
            {"$subtract": ["$stock", {"$ifNull": ["$reserved", 0]}]},
            0
        ]},
        "$or": [
            {"expiration_date": {"$exists": False}},
            {"expiration_date": {"$gte": datetime.utcnow()}}
        ]
    })

    meds = list(cur)
    medicines_data = []
    for med in meds:
        stock    = int(med.get("stock", 0) or 0)
        reserved = int(med.get("reserved", 0) or 0)
        available = max(0, stock - reserved)

        pharmacy = db.pharmacy_profiles.find_one({"user_id": med.get("seller_id")})
        medicines_data.append({
            "_id": str(med["_id"]),
            "name": med.get("name"),
            "buying_price": med.get("buying_price"),
            "selling_price": med.get("selling_price"),
            "stock": stock,
            "reserved": reserved,
            "available": available,
            "description": med.get("description"),
            "formatted_price": format_currency(med.get("selling_price", 0)),
            "is_expired": bool(med.get("expiration_date") and med["expiration_date"] < datetime.utcnow()),
            "expiration_date": (med.get("expiration_date").strftime("%Y-%m-%d") if med.get("expiration_date") else None),
            "pharmacy_name": (pharmacy.get("pharmacy_name") if pharmacy else "Unknown Pharmacy"),
            "image_url": (f"/static/uploads/{med.get('image_filename')}" if med.get("image_filename") else None),
        })

    # Count only items with availability > 0, in case you reuse the badge
    available_count = sum(1 for m in medicines_data if (m["available"] or 0) > 0)

    return templates.TemplateResponse(
        "buyer/medicines.html",
        {
            "request": request,
            "current_user": current_user,
            "medicines": medicines_data,
            "available_count": available_count,
        },
    )


<<<<<<< HEAD
from utils import equirectangular_distance
=======
>>>>>>> 249e6155

@router.get("/buyer/pharmacies", response_class=HTMLResponse)
def buyer_pharmacies(request: Request, current_user: dict = Depends(require_role("buyer"))):
    db = get_database()
    pharmacies = list(db.pharmacy_profiles.find({}))
    # NOTE: For real Myanmar locations, ensure each pharmacy in the DB has latitude/longitude fields.
    # If not, use a geocoding service to convert the address to lat/lon and store it in the DB.
    # The equirectangular_distance function is used for distance calculation (not Haversine).
    # Get user location from query params
    lat = request.query_params.get('lat')
    lon = request.query_params.get('lon')
    q = request.query_params.get('q', '').lower()
    if lat and lon:
        try:
            lat = float(lat)
            lon = float(lon)
            for p in pharmacies:
                plat = p.get('latitude')
                plon = p.get('longitude')
                if plat is not None and plon is not None:
                    p['distance'] = equirectangular_distance(lat, lon, float(plat), float(plon))
                else:
                    p['distance'] = float('inf')
            pharmacies.sort(key=lambda x: x['distance'])
        except Exception:
            pass
    # Filter by search query if present
    if q:
        pharmacies = [p for p in pharmacies if q in p.get('pharmacy_name', '').lower() or q in p.get('address', '').lower()]
    return templates.TemplateResponse("buyer/pharmacies.html", {
        "request": request,
        "current_user": current_user,
        "pharmacies": pharmacies
    })

@router.get("/buyer/profile-edit", response_class=HTMLResponse)
def buyer_profile_edit(request: Request, current_user: dict = Depends(require_role("buyer"))):
    # Fetch the user's profile to allow editing
    db = get_database()
    profile = db.buyer_profiles.find_one({"user_id": current_user["id"]})
    return templates.TemplateResponse("buyer/profile_edit.html", {
        "request": request,
        "current_user": current_user,
        "profile": profile
    })


@router.post("/buyer/profile/update")
def update_buyer_profile(
    request: Request,
    name: str = Form(...),
    age: int = Form(...),
    address: str = Form(...),
    phone: str = Form(""),
    email: str = Form(""),
    current_user: dict = Depends(require_role("buyer"))
):
    db = get_database()
    update_data = {
        "name": name,
        "age": age,
        "address": address,
        "updated_at": datetime.utcnow()
    }
    if phone:
        update_data["phone"] = phone
    if email:
        update_data["email"] = email
    db.buyer_profiles.update_one({"user_id": current_user["id"]}, {"$set": update_data})
    return RedirectResponse(url="/buyer/home", status_code=302)

<|MERGE_RESOLUTION|>--- conflicted
+++ resolved
@@ -93,10 +93,7 @@
     )
 
 
-<<<<<<< HEAD
 from utils import equirectangular_distance
-=======
->>>>>>> 249e6155
 
 @router.get("/buyer/pharmacies", response_class=HTMLResponse)
 def buyer_pharmacies(request: Request, current_user: dict = Depends(require_role("buyer"))):
